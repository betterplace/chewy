--- conflicted
+++ resolved
@@ -190,7 +190,6 @@
     specify { request_body { update_request_options(explain: true) }.should == {body: {explain: true}} }
     specify { request_body { update_queries(:query) }.should == {body: {query: :query}} }
     specify { request_body {
-<<<<<<< HEAD
       update_scores(script_score: { script: '_score'})
     }.should == {body: {query: { function_score: { functions: [{ script_score: {script: '_score' }}] }}}} }
     specify { request_body {
@@ -209,10 +208,7 @@
       }}}}
     }
     specify { request_body {
-      update_options(from: 10); update_sort(:field); update_fields(:field); update_queries(:query)
-=======
       update_request_options(from: 10); update_sort(:field); update_fields(:field); update_queries(:query)
->>>>>>> bee1de3f
     }.should == {body: {query: :query, from: 10, sort: [:field], _source: ['field']}} }
 
     specify { request_body {
